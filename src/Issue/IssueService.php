<?php

namespace JiraRestApi\Issue;

use JiraRestApi\JiraException;

class IssueService extends \JiraRestApi\JiraClient
{
    private $uri = '/issue';


    public function getIssueFromJSON($json) {
        $issue = $this->json_mapper->map(
            $json , new Issue()
        );
        $issue->addCustomFields($json->fields);

        return $issue;
    }

    /**
     * get all project list.
     *
     * @return Issue class
     */
    public function get($issueIdOrKey)
    {
        $ret = $this->exec($this->uri."/$issueIdOrKey", null);

        $this->log->addInfo("Result=\n".$ret);
        return $this->getIssueFromJSON(json_decode($ret));
    }

    /**
     * create new issue.
     *
     * @param   $issue object of Issue class
     *
     * @return created issue key
     */
    public function create($issueField)
    {
        $issue = new Issue();

        // serilize only not null field.
        $issue->fields = $issueField;

        $data = json_encode($issue);

        $this->log->addInfo("Create Issue=\n".$data);

        $ret = $this->exec($this->uri, $data, 'POST');

        return $this->getIssueFromJSON(json_decode($ret));
    }

    /**
     * Add one or more file to an issue.
     *
     * @param issueIdOrKey Issue id or key
     * @param filePathArray attachment file path.
     *
     * @return
     */
    public function addAttachments($issueIdOrKey, $filePathArray)
    {
        $results = $this->upload($this->uri."/$issueIdOrKey/attachments", $filePathArray);

        $this->log->addInfo('addAttachments result='.var_export($results, true));

        $resArr = array();
        foreach ($results as $ret) {
            array_push($resArr, $this->json_mapper->mapArray(
               json_decode($ret), new \ArrayObject(), '\JiraRestApi\Issue\Attachment'
                )
            );
        }

        return $resArr;
    }

    /**
     * update issue.
     *
     * @param   $issueIdOrKey Issue Key
     * @param   $issueField   object of Issue class
     *
     * @return created issue key
     */
    public function update($issueIdOrKey, $issueField)
    {
        $issue = new Issue();

        // serilize only not null field.
        $issue->fields = $issueField;

        //$issue = $this->filterNullVariable((array)$issue);

        $data = json_encode($issue);

        $this->log->addInfo("Update Issue=\n".$data);

        $ret = $this->exec($this->uri."/$issueIdOrKey", $data, 'PUT');

        return $ret;
    }

    /**
     * Adds a new comment to an issue.
     *
     * @param issueIdOrKey Issue id or key
     * @param comment .
     *
     * @return Comment class
     */
    public function addComment($issueIdOrKey, $comment)
    {
        $this->log->addInfo("addComment=\n");

        $data = json_encode($comment);

        $ret = $this->exec($this->uri."/$issueIdOrKey/comment", $data);

        $this->log->addDebug('add comment result='.var_export($ret, true));
        $comment = $this->json_mapper->map(
           json_decode($ret), new Comment()
        );

        return $comment;
    }

    /**
     * Get a list of the transitions possible for this issue by the current user, along with fields that are required and their types.
     *
     * @param issueIdOrKey Issue id or key
     *
     * @return array of Transition class
     */
    public function getTransition($issueIdOrKey)
    {
        $ret = $this->exec($this->uri."/$issueIdOrKey/transitions");

        $this->log->addDebug('getTransitions result='.var_export($ret, true));

        $data = json_encode(json_decode($ret)->transitions);

        $transitions = $this->json_mapper->mapArray(
           json_decode($data), new \ArrayObject(), '\JiraRestApi\Issue\Transition'
        );

        return $transitions;
    }

    /**
     * find transition id by transition's to field name(aka 'Resolved').
     */
    public function findTransitonId($issueIdOrKey, $transitionToName)
    {
        $this->log->addDebug('findTransitonId=');

        $ret = $this->getTransition($issueIdOrKey);

        foreach ($ret as $trans) {
            $toName = $trans->to->name;

            $this->log->addDebug('getTransitions result='.var_export($ret, true));

            if (strcmp($toName, $transitionToName) == 0) {
                return $trans->id;
            }
        }

        // transition keyword not found
        throw new JiraException('Transition name \''.$transitionToName.'\' not found on JIRA Server.');
    }

    /**
     * Perform a transition on an issue.
     *
     * @param issueIdOrKey Issue id or key
     *
     * @return nothing - if transition was successful return http 204(no contents)
     */
    public function transition($issueIdOrKey, $transition)
    {
        $this->log->addDebug('transition='.var_export($transition, true));

        if (!isset($transition->transition['id'])) {
            $transition->transition['id'] = $this->findTransitonId($issueIdOrKey, $transition->transition['name']);
        }

        $data = json_encode($transition);

        $this->log->addDebug("transition req=$data\n");

        $ret = $this->exec($this->uri."/$issueIdOrKey/transitions", $data, 'POST');

        $this->log->addDebug('getTransitions result='.var_export($ret, true));
    }

    /**
     * Search issues.
     *
     * @param       $jql
     * @param int   $startAt
     * @param int   $maxResults
     * @param array $fields
     *
     * @return IssueSearchResult
     */
    public function search($jql, $startAt = 0, $maxResults = 15, $fields = [])
    {
        $data = json_encode(array(
            'jql' => $jql,
            'startAt' => $startAt,
            'maxResults' => $maxResults,
            'fields' => $fields,
        ));

<<<<<<< HEAD
        $ret = $this->exec('search', $data, 'POST');
=======
        $ret = $this->exec("search", $data, 'POST');
        $json = json_decode($ret);
>>>>>>> 2fe0b7b5

        $result = $this->json_mapper->map(
            $json, new IssueSearchResult()
        );

        foreach ($json->issues as $ndx => $issue_json) {
            $result->getIssue($ndx)->addCustomFields($issue_json->fields);
        }

        return $result;
    }

    /**
     * get TimeTracking info.
     *
     * @param type $issueIdOrKey
     *
     * @return type @TimeTracking
     */
    public function getTimeTracking($issueIdOrKey)
    {
        $ret = $this->exec($this->uri."/$issueIdOrKey", null);
        $this->log->addDebug("getTimeTracking res=$ret\n");

        $issue = $this->json_mapper->map(
             json_decode($ret), new Issue()
        );

        return $issue->fields->timeTracking;
    }

    /**
     * TimeTracking issues.
     *
     * @param issueIdOrKey Issue id or key
     * @param timeTracking   TimeTracking
     *
     * @return type @TimeTracking
     */
    public function timeTracking($issueIdOrKey, $timeTracking)
    {
        $array = ['update' => [
                'timetracking' => [
                    ['edit' => $timeTracking],
                ],
            ],
        ];

        $data = json_encode($array);

        $this->log->addDebug("TimeTracking req=$data\n");

        // if success, just return HTTP 201.
        $ret = $this->exec($this->uri."/$issueIdOrKey", $data, 'PUT');

        return $ret;
    }

    /**
     * get getWorklog.
     *
     * @param mixed $issueIdOrKey
     *
     * @return Worklog Return Worklog object
     */
    public function getWorklog($issueIdOrKey)
    {
        $ret = $this->exec($this->uri."/$issueIdOrKey/worklog");
        $this->log->addDebug("getWorklog res=$ret\n");
        $worklog = $this->json_mapper->map(
            json_decode($ret), new Worklog()
        );

        return $worklog;
    }
<<<<<<< HEAD
=======

    /**
     * Get all priorities.
     *
     * @return array of priority class
     */
    public function getAllPriorities()
    {
        $ret = $this->exec("priority", null);

        $priorities = $this->json_mapper->mapArray(
             json_decode($ret, false), new \ArrayObject(), '\JiraRestApi\Issue\Priority'
        );

        return $priorities;
    }

    /**
     * Get priority by id.
     *
     * @param priorityId Id of priority.
     *
     * @throws HTTPException if the priority is not found, or the calling user does not have permission or view it.
     *
     * @return string priority id
     */
    public function getPriority($priorityId)
    {
        $ret = $this->exec("priority/$priorityId", null);

        $this->log->addInfo('Result='.$ret);

        $prio = $this->json_mapper->map(
             json_decode($ret), new Priority()
        );

        return $prio;
    }

>>>>>>> 2fe0b7b5
}<|MERGE_RESOLUTION|>--- conflicted
+++ resolved
@@ -3,6 +3,7 @@
 namespace JiraRestApi\Issue;
 
 use JiraRestApi\JiraException;
+use JiraRestApi\Dumper;
 
 class IssueService extends \JiraRestApi\JiraClient
 {
@@ -13,7 +14,8 @@
         $issue = $this->json_mapper->map(
             $json , new Issue()
         );
-        $issue->addCustomFields($json->fields);
+
+        $issue->addCustomFields($issue->fields);
 
         return $issue;
     }
@@ -171,7 +173,7 @@
         }
 
         // transition keyword not found
-        throw new JiraException('Transition name \''.$transitionToName.'\' not found on JIRA Server.');
+        throw new JiraException('Transition name \'' . $transitionToName . '\' not found on JIRA Server.');
     }
 
     /**
@@ -199,7 +201,7 @@
     }
 
     /**
-     * Search issues.
+     * Search issues
      *
      * @param       $jql
      * @param int   $startAt
@@ -208,27 +210,24 @@
      *
      * @return IssueSearchResult
      */
-    public function search($jql, $startAt = 0, $maxResults = 15, $fields = [])
+    public function search($jql, $startAt=0, $maxResults=15, $fields=[])
     {
         $data = json_encode(array(
             'jql' => $jql,
             'startAt' => $startAt,
             'maxResults' => $maxResults,
-            'fields' => $fields,
+            'fields' => $fields
         ));
 
-<<<<<<< HEAD
-        $ret = $this->exec('search', $data, 'POST');
-=======
         $ret = $this->exec("search", $data, 'POST');
         $json = json_decode($ret);
->>>>>>> 2fe0b7b5
-
+
+        //Dumper::dd($json);
         $result = $this->json_mapper->map(
             $json, new IssueSearchResult()
         );
 
-        foreach ($json->issues as $ndx => $issue_json) {
+        foreach ($result->issues as $ndx => $issue_json) {
             $result->getIssue($ndx)->addCustomFields($issue_json->fields);
         }
 
@@ -236,15 +235,14 @@
     }
 
     /**
-     * get TimeTracking info.
+     * get TimeTracking info
      *
      * @param type $issueIdOrKey
-     *
      * @return type @TimeTracking
      */
     public function getTimeTracking($issueIdOrKey)
     {
-        $ret = $this->exec($this->uri."/$issueIdOrKey", null);
+        $ret = $this->exec($this->uri . "/$issueIdOrKey", null);
         $this->log->addDebug("getTimeTracking res=$ret\n");
 
         $issue = $this->json_mapper->map(
@@ -254,8 +252,8 @@
         return $issue->fields->timeTracking;
     }
 
-    /**
-     * TimeTracking issues.
+     /**
+     * TimeTracking issues
      *
      * @param issueIdOrKey Issue id or key
      * @param timeTracking   TimeTracking
@@ -264,11 +262,12 @@
      */
     public function timeTracking($issueIdOrKey, $timeTracking)
     {
-        $array = ['update' => [
-                'timetracking' => [
-                    ['edit' => $timeTracking],
-                ],
-            ],
+        $array = ["update" =>
+            [
+                "timetracking" => [
+                    ["edit" => $timeTracking]
+                ]
+            ]
         ];
 
         $data = json_encode($array);
@@ -276,30 +275,26 @@
         $this->log->addDebug("TimeTracking req=$data\n");
 
         // if success, just return HTTP 201.
-        $ret = $this->exec($this->uri."/$issueIdOrKey", $data, 'PUT');
+        $ret = $this->exec($this->uri . "/$issueIdOrKey", $data, 'PUT');
 
         return $ret;
     }
 
     /**
-     * get getWorklog.
+     * get getWorklog
      *
      * @param mixed $issueIdOrKey
-     *
      * @return Worklog Return Worklog object
      */
     public function getWorklog($issueIdOrKey)
     {
-        $ret = $this->exec($this->uri."/$issueIdOrKey/worklog");
+        $ret = $this->exec($this->uri . "/$issueIdOrKey/worklog");
         $this->log->addDebug("getWorklog res=$ret\n");
         $worklog = $this->json_mapper->map(
             json_decode($ret), new Worklog()
         );
-
         return $worklog;
     }
-<<<<<<< HEAD
-=======
 
     /**
      * Get all priorities.
@@ -339,5 +334,4 @@
         return $prio;
     }
 
->>>>>>> 2fe0b7b5
 }