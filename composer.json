--- conflicted
+++ resolved
@@ -7,12 +7,7 @@
         "php": ">=5.4.0",
         "netresearch/jsonmapper": "~0.11",
         "monolog/monolog": "~1.12",
-<<<<<<< HEAD
-        "vlucas/phpdotenv": "~2.0",
-        "symfony/var-dumper": "2.8.*|3.*"
-=======
         "vlucas/phpdotenv": "~2.0"
->>>>>>> cf083a4e
     },
     "require-dev": {
         "phpunit/phpunit": "~4.4",
