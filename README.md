--- conflicted
+++ resolved
@@ -205,6 +205,10 @@
 - [Update component](#update-component)
 - [Delete component](#delete-component)
 
+### Board
+- [Get board list](#get-board-list)
+- [Get board info](#get-board-info)
+- [Get board issues](#get-board-issues)
 #### Create Project
 
 Create a new project.
@@ -2212,28 +2216,14 @@
 
 ```
 
-<<<<<<< HEAD
-#### Get board list
-[See Jira API reference](https://developer.atlassian.com/cloud/jira/software/rest/#api-rest-agile-1-0-board-get)
-=======
 #### Create component
 
 [See Jira API reference](https://docs.atlassian.com/software/jira/docs/api/REST/latest/#api/2/component-createComponent)
->>>>>>> 964b185a
-
-```php
-<?php
-require 'vendor/autoload.php';
-
-<<<<<<< HEAD
-use JiraRestApi\Board\BoardService;
-
-try {
-  $board_service = new BoardService();
-  $board = $board_service->getBoardList();
-  
-  var_dump($board);
-=======
+
+```php
+<?php
+require 'vendor/autoload.php';
+
 use JiraRestApi\Component\ComponentService;
 use JiraRestApi\Issue\Version;
 use JiraRestApi\Project\Component;
@@ -2250,36 +2240,20 @@
     $res = $componentService->create($component);
 
     var_dump($res);
->>>>>>> 964b185a
-} catch (JiraException $e) {
-    print("Error Occured! " . $e->getMessage());
-}
-
-```
-<<<<<<< HEAD
-#### Get board info
-[See Jira API reference](https://developer.atlassian.com/cloud/jira/software/rest/#api-rest-agile-1-0-board-boardId-get)
-=======
+} catch (JiraException $e) {
+    print("Error Occured! " . $e->getMessage());
+}
+
+```
 
 #### Update component
 
 [See Jira API reference](https://docs.atlassian.com/software/jira/docs/api/REST/latest/#api/2/component-updateComponent)
->>>>>>> 964b185a
-
-```php
-<?php
-require 'vendor/autoload.php';
-
-<<<<<<< HEAD
-use JiraRestApi\Board\BoardService;
-
-try {
-  $board_service = new BoardService();
-  $board_id = 1;
-  $board = $board_service->getBoard($board_id);
-  
-  var_dump($board);
-=======
+
+```php
+<?php
+require 'vendor/autoload.php';
+
 use JiraRestApi\Component\ComponentService;
 use JiraRestApi\Issue\Version;
 use JiraRestApi\Project\Component;
@@ -2296,27 +2270,87 @@
     $res = $componentService->update($component);
 
     var_dump($res);
->>>>>>> 964b185a
-} catch (JiraException $e) {
-    print("Error Occured! " . $e->getMessage());
-}
-
-```
-
-<<<<<<< HEAD
+} catch (JiraException $e) {
+    print("Error Occured! " . $e->getMessage());
+}
+
+```
+
+##### Delete component
+
+[See Jira API reference](https://docs.atlassian.com/software/jira/docs/api/REST/latest/#api/2/component-deleteComponent)
+
+```php
+<?php
+require 'vendor/autoload.php';
+
+use JiraRestApi\Component\ComponentService;
+use JiraRestApi\Issue\Version;
+use JiraRestApi\Project\Component;
+use JiraRestApi\JiraException;
+
+try {
+    $componentService = new ComponentService();
+    
+    $component = $componentService->get(10000); // component-id
+
+    $res = $componentService->delete($component);
+
+    var_dump($res);
+} catch (JiraException $e) {
+    print("Error Occured! " . $e->getMessage());
+}
+
+```
+
+
+#### Get board list
+[See Jira API reference](https://developer.atlassian.com/cloud/jira/software/rest/#api-rest-agile-1-0-board-get)
+
+```php
+<?php
+require 'vendor/autoload.php';
+
+use JiraRestApi\Board\BoardService;
+
+try {
+  $board_service = new BoardService();
+  $board = $board_service->getBoardList();
+  
+  var_dump($board);
+} catch (JiraException $e) {
+    print("Error Occured! " . $e->getMessage());
+}
+
+```
+#### Get board info
+[See Jira API reference](https://developer.atlassian.com/cloud/jira/software/rest/#api-rest-agile-1-0-board-boardId-get)
+
+```php
+<?php
+require 'vendor/autoload.php';
+
+use JiraRestApi\Board\BoardService;
+
+try {
+  $board_service = new BoardService();
+  $board_id = 1;
+  $board = $board_service->getBoard($board_id);
+  
+  var_dump($board);
+} catch (JiraException $e) {
+    print("Error Occured! " . $e->getMessage());
+}
+
+```
+
 #### Get board issues
 [See Jira API reference](https://developer.atlassian.com/cloud/jira/software/rest/#api-rest-agile-1-0-board-boardId-issue-get)
-=======
-##### Delete component
-
-[See Jira API reference](https://docs.atlassian.com/software/jira/docs/api/REST/latest/#api/2/component-deleteComponent)
->>>>>>> 964b185a
-
-```php
-<?php
-require 'vendor/autoload.php';
-
-<<<<<<< HEAD
+
+```php
+<?php
+require 'vendor/autoload.php';
+
 use JiraRestApi\Board\BoardService;
 
 try {
@@ -2328,31 +2362,12 @@
   ]);
   
   var_dump($board);
-=======
-use JiraRestApi\Component\ComponentService;
-use JiraRestApi\Issue\Version;
-use JiraRestApi\Project\Component;
-use JiraRestApi\JiraException;
-
-try {
-    $componentService = new ComponentService();
-    
-    $component = $componentService->get(10000); // component-id
-
-    $res = $componentService->delete($component);
-
-    var_dump($res);
->>>>>>> 964b185a
-} catch (JiraException $e) {
-    print("Error Occured! " . $e->getMessage());
-}
-
-```
-
-<<<<<<< HEAD
-=======
-
->>>>>>> 964b185a
+} catch (JiraException $e) {
+    print("Error Occured! " . $e->getMessage());
+}
+
+```
+
 # License
 
 Apache V2 License
