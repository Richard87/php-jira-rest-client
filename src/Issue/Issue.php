--- conflicted
+++ resolved
@@ -17,16 +17,11 @@
     /* @var string */
     public $id;
 
-    /* @var string */
-    public $key;
+   /* @var string */
+   public $key;
 
-<<<<<<< HEAD
    /** @var IssueField */
    public $fields;
-=======
-    /** @var IssueField */
-    public $fields;
->>>>>>> 2fe0b7b5
 
     public function jsonSerialize()
     {
@@ -34,8 +29,8 @@
     }
 
     public function addCustomFields($data) {
-      if ($this->fields) {
-        $this->fields->addCustomFields($data);
-      }
+        if ($this->fields) {
+            $this->fields->addCustomFields($data);
+        }
     }
 }